--- conflicted
+++ resolved
@@ -1,19 +1,10 @@
 name: CI
 
 on:
-<<<<<<< HEAD
-=======
-  # Trigger CI on push to production or master
->>>>>>> 3ef24ed9
   push:
     branches: ["production", "master"]
   pull_request:
     branches: ["master"]
-<<<<<<< HEAD
-=======
-
-  # Trigger CI after the release workflow completes
->>>>>>> 3ef24ed9
   workflow_run:
     workflows: ["Automated Release and Notification"]
     types:
@@ -22,13 +13,8 @@
 jobs:
   build:
     runs-on: ubuntu-latest
-<<<<<<< HEAD
     if: ${{ github.event_name != 'workflow_run' || github.event.workflow_run.conclusion == 'success' }}
 
-=======
-    if: github.event_name != 'workflow_run' || github.event.workflow_run.conclusion == 'success'
-    
->>>>>>> 3ef24ed9
     steps:
       - uses: actions/checkout@v4
 
@@ -38,4 +24,4 @@
       - name: Run a multi-line script
         run: |
           echo Add other actions to build,
-          echo test, and deploy your project.
+          echo test, and deploy your project.