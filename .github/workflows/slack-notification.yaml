<<<<<<< HEAD
name: ReleaseNotice
=======
name: Release Notification

>>>>>>> 69ecc3a6
on:
  release:
    types: [published]

jobs:
  build:
    runs-on: ubuntu-latest

    steps:
<<<<<<< HEAD
      # To check the github context
      - name: Dump Github context
        env:
          GITHUB_CONTEXT: ${{ toJSON(github) }}
        run: echo "$GITHUB_CONTEXT"

      - name: Slack Notification on SUCCESS
        if: success()
=======
      # Step 1: Process the release body to add newlines and format headers
      - name: Process release body
        id: process-body
        run: |
          # Extract and process the release body to replace markdown headers with newlines and add proper formatting
          PROCESSED_BODY=$(echo "${{ github.event.release.body }}" | sed -E 's/### (.*)/\n*\\1*:/g; s/## (.*)/\n*\\1*:/g; s/^-\s*/- /g')

          # Output the processed body to GITHUB_ENV for use in subsequent steps
          echo "processed_body=$PROCESSED_BODY" >> $GITHUB_ENV

      # Step 2: Send a Slack notification with the release details
      - name: Send Slack Notification
>>>>>>> 69ecc3a6
        uses: tokorom/action-slack-incoming-webhook@main
        env:
          INCOMING_WEBHOOK_URL: ${{ secrets.SLACK_WEBHOOK_URL }}
        with:
<<<<<<< HEAD
          text: A release is published.
=======
          text: "A new release is published: ${{ github.event.release.tag_name }}"
>>>>>>> 69ecc3a6
          blocks: |
            [
              {
                "type": "header",
                "text": {
                  "type": "plain_text",
                  "text": "${{ github.event.release.tag_name}} is published!"
                }
              },
              {
                "type": "section",
                "text": {
                  "type": "mrkdwn",
                  "text": "*Author:*\n${{ github.actor }}"
                }
              },
              {
                "type": "section",
                "text": {
                  "type": "mrkdwn",
                  "text": "*Information:*"
                }
              },
              {
                "type": "section",
                "text": {
                  "type": "mrkdwn",
<<<<<<< HEAD
                  "text": ${{ toJSON(github.event.release.body) }}
=======
                  "text": "*Release Notes:*\n${{ env.processed_body }}"
>>>>>>> 69ecc3a6
                }
              },
              {
                "type": "section",
                "text": {
                  "type": "mrkdwn",
                  "text": "${{ github.event.release.html_url }}"
                }
              }
            ]<|MERGE_RESOLUTION|>--- conflicted
+++ resolved
@@ -1,50 +1,24 @@
-<<<<<<< HEAD
 name: ReleaseNotice
-=======
-name: Release Notification
-
->>>>>>> 69ecc3a6
 on:
   release:
     types: [published]
-
+    
 jobs:
   build:
     runs-on: ubuntu-latest
-
     steps:
-<<<<<<< HEAD
       # To check the github context
       - name: Dump Github context
         env:
           GITHUB_CONTEXT: ${{ toJSON(github) }}
         run: echo "$GITHUB_CONTEXT"
-
       - name: Slack Notification on SUCCESS
         if: success()
-=======
-      # Step 1: Process the release body to add newlines and format headers
-      - name: Process release body
-        id: process-body
-        run: |
-          # Extract and process the release body to replace markdown headers with newlines and add proper formatting
-          PROCESSED_BODY=$(echo "${{ github.event.release.body }}" | sed -E 's/### (.*)/\n*\\1*:/g; s/## (.*)/\n*\\1*:/g; s/^-\s*/- /g')
-
-          # Output the processed body to GITHUB_ENV for use in subsequent steps
-          echo "processed_body=$PROCESSED_BODY" >> $GITHUB_ENV
-
-      # Step 2: Send a Slack notification with the release details
-      - name: Send Slack Notification
->>>>>>> 69ecc3a6
         uses: tokorom/action-slack-incoming-webhook@main
         env:
           INCOMING_WEBHOOK_URL: ${{ secrets.SLACK_WEBHOOK_URL }}
         with:
-<<<<<<< HEAD
           text: A release is published.
-=======
-          text: "A new release is published: ${{ github.event.release.tag_name }}"
->>>>>>> 69ecc3a6
           blocks: |
             [
               {
@@ -61,7 +35,7 @@
                   "text": "*Author:*\n${{ github.actor }}"
                 }
               },
-              {
+               {
                 "type": "section",
                 "text": {
                   "type": "mrkdwn",
@@ -72,11 +46,7 @@
                 "type": "section",
                 "text": {
                   "type": "mrkdwn",
-<<<<<<< HEAD
                   "text": ${{ toJSON(github.event.release.body) }}
-=======
-                  "text": "*Release Notes:*\n${{ env.processed_body }}"
->>>>>>> 69ecc3a6
                 }
               },
               {
