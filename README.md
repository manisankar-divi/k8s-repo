# release

# added

# added

# added

# added

# added

# Done & Dusted

# done & Dusted

# readme

# hello

# added

#done

# test-1

# test-7

# test-3

# test-8

# fix-4

# test-2

# test-8

# fix-2

# fix-2

# feat-7

# feat-10

# feat-1

<<<<<<< HEAD
# task-1
=======
# task-5

# task-2

# task-4

# task-8

# task-10

# task-6

# task-7

# task-9
>>>>>>> df9d7bfe
<|MERGE_RESOLUTION|>--- conflicted
+++ resolved
@@ -46,9 +46,8 @@
 
 # feat-1
 
-<<<<<<< HEAD
 # task-1
-=======
+
 # task-5
 
 # task-2
@@ -63,5 +62,4 @@
 
 # task-7
 
-# task-9
->>>>>>> df9d7bfe
+# task-9