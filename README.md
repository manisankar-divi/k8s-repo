# release

# added

# added

# added

# added

# added

# Done & Dusted

# done & Dusted

# readme

# hello

# added

#done

# test-1

# test-7

# test-3

# test-8

# fix-4

# test-2

# test-8

# fix-2

# fix-2

# feat-7

# feat-10

# feat-1

# task-3

# task-1

# task-5

# task-2

# task-4

# task-8

# demo-6

# task-10

# task-6

# task-7

# task-9

<<<<<<< HEAD
# demo-9
=======
# demo-3

# demo-7

# demo-2

# demo-5

# demo-8

# demo-4

# demo-10

# demo-1
>>>>>>> 1c16cf76
<|MERGE_RESOLUTION|>--- conflicted
+++ resolved
@@ -68,9 +68,8 @@
 
 # task-9
 
-<<<<<<< HEAD
 # demo-9
-=======
+
 # demo-3
 
 # demo-7
@@ -85,5 +84,4 @@
 
 # demo-10
 
-# demo-1
->>>>>>> 1c16cf76
+# demo-1