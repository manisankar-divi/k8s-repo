--- conflicted
+++ resolved
@@ -24,10 +24,8 @@
 
 # test-1
 
-<<<<<<< HEAD
+# test-7
 
-# test-7
-=======
 # test-3
 
 # test-8
@@ -38,5 +36,4 @@
 
 # test-8
 
-# fix-2
->>>>>>> e65fa32c
+# fix-2