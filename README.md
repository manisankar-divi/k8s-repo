# release

# added

# added

# added

# added

# added

# Done & Dusted

# done & Dusted

# readme

# hello

# added

#done

# test-1

# test-7

# test-3

# test-8

# fix-4

# test-2

# test-8

# fix-2

# fix-2

# feat-7

# feat-10

# feat-1

# task-3

# task-1

# task-5

# task-2

# task-4

# task-8

# demo-6

# task-10

# task-6

# task-7

# task-9

<<<<<<< HEAD
# demo-5
=======
# demo-8

# demo-4

# demo-10

# demo-1
>>>>>>> 7f8b0c6e
<|MERGE_RESOLUTION|>--- conflicted
+++ resolved
@@ -68,14 +68,12 @@
 
 # task-9
 
-<<<<<<< HEAD
 # demo-5
-=======
+
 # demo-8
 
 # demo-4
 
 # demo-10
 
-# demo-1
->>>>>>> 7f8b0c6e
+# demo-1