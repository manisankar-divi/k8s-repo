--- conflicted
+++ resolved
@@ -46,9 +46,8 @@
 
 # feat-1
 
-<<<<<<< HEAD
 # task-3
-=======
+
 # task-1
 
 # task-5
@@ -73,5 +72,4 @@
 
 # demo-10
 
-# demo-1
->>>>>>> 0dfa2aa1
+# demo-1