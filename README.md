--- conflicted
+++ resolved
@@ -66,8 +66,6 @@
 
 # task-9
 
-<<<<<<< HEAD
 # demo-10
-=======
-# demo-1
->>>>>>> 347c832d
+
+# demo-1