# release

# added

# added

# added

# added

# added

# Done & Dusted

# done & Dusted

# readme

# hello

# added

#done

# test-1

# test-7

# test-3

# test-8

# fix-4

# test-2

# test-8

# fix-2

# fix-2

# feat-7

# feat-10

# feat-1

# task-1

# task-5

# task-2

# task-4

# task-8

# demo-6

# task-10

# task-6

# task-7

# task-9

<<<<<<< HEAD
# demo-4
=======
# demo-10

# demo-1
>>>>>>> 91536f7a
<|MERGE_RESOLUTION|>--- conflicted
+++ resolved
@@ -66,10 +66,8 @@
 
 # task-9
 
-<<<<<<< HEAD
 # demo-4
-=======
+
 # demo-10
 
-# demo-1
->>>>>>> 91536f7a
+# demo-1