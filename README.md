--- conflicted
+++ resolved
@@ -46,10 +46,8 @@
 
 # feat-1
 
-<<<<<<< HEAD
 # task-6
-=======
+
 # task-7
 
-# task-9
->>>>>>> 2cd20d17
+# task-9