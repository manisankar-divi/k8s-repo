--- conflicted
+++ resolved
@@ -68,9 +68,8 @@
 
 # task-9
 
-<<<<<<< HEAD
 # demo-2
-=======
+
 # demo-5
 
 # demo-8
@@ -79,5 +78,4 @@
 
 # demo-10
 
-# demo-1
->>>>>>> 4a579158
+# demo-1