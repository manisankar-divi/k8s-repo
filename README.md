<<<<<<< HEAD
a3

a1
=======
a4

a1

b1
>>>>>>> 84ee4cc3
<|MERGE_RESOLUTION|>--- conflicted
+++ resolved
@@ -1,11 +1,9 @@
-<<<<<<< HEAD
 a3
 
 a1
-=======
+
 a4
 
 a1
 
-b1
->>>>>>> 84ee4cc3
+b1