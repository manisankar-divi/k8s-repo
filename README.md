# release

# added

# added

# added

# added

# added

# Done & Dusted

# done & Dusted

# readme

# hello

# added

#done

# test-1

# test-7

# test-3

# test-8

# fix-4

# test-2

# test-8

# fix-2

# fix-2

# feat-7

# feat-10

# feat-1

# task-3

# task-1

# task-5

# task-2

# task-4

# task-8

# demo-6

# task-10

# task-6

# task-7

# task-9

<<<<<<< HEAD
# demo-3
=======
# demo-7

# demo-2

# demo-5

# demo-8

# demo-4

# demo-10

# demo-1
>>>>>>> cd2f87f9
<|MERGE_RESOLUTION|>--- conflicted
+++ resolved
@@ -68,9 +68,8 @@
 
 # task-9
 
-<<<<<<< HEAD
 # demo-3
-=======
+
 # demo-7
 
 # demo-2
@@ -83,5 +82,4 @@
 
 # demo-10
 
-# demo-1
->>>>>>> cd2f87f9
+# demo-1