--- conflicted
+++ resolved
@@ -68,9 +68,8 @@
 
 # task-9
 
-<<<<<<< HEAD
 # demo-7
-=======
+
 # demo-2
 
 # demo-5
@@ -81,5 +80,4 @@
 
 # demo-10
 
-# demo-1
->>>>>>> b58d8860
+# demo-1