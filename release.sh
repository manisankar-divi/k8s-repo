#!/bin/bash

# Exit script on error
set -e
set -x

# Ensure required environment variables are set
if [ -z "$REPO_OWNER" ] || [ -z "$REPO_NAME" ]; then
  echo "Error: REPO_OWNER and REPO_NAME environment variables must be set."
  exit 1
fi

if [ -z "$GITHUB_TOKEN" ]; then
  echo "Error: GITHUB_TOKEN environment variable is not set. Exiting."
  exit 1
fi

# Get date components
YEAR=$(date +'%y')   # Last 2 digits of year (25)
MONTH=$(date +'%-m') # Month without leading zero (1-12)
DAY=$(date +'%-d')   # Day without leading zero (1-31)

# Fetch all tags
git fetch --tags >/dev/null 2>&1

# Get latest increment for today's pattern
LATEST_TAG=$(git tag --list "v${YEAR}.${MONTH}.${DAY}.*" | sort -t. -k4 -n | tail -n1)

if [[ -z "$LATEST_TAG" ]]; then
  # No existing tags for today
  NEXT_INCREMENT=1
else
  # Extract current increment and add 1
  LATEST_INCREMENT="${LATEST_TAG##*.}"
  NEXT_INCREMENT=$((LATEST_INCREMENT + 1))
fi

# Format new version
NEW_VERSION="v${YEAR}.${MONTH}.${DAY}.${NEXT_INCREMENT}"

echo "New release version: $NEW_VERSION"

<<<<<<< HEAD
# Step 2: Fetch the previous release tag for changelog link (not today)
=======
# Fetch the previous release tag for changelog link (not today)
>>>>>>> 0bbc3d15
PREVIOUS_TAG=$(git tag --list | grep -v "v${YEAR}.${MONTH}.${DAY}." | sort -V | tail -n1)

if [ -z "$PREVIOUS_TAG" ]; then
  FULL_CHANGELOG_LINK="No previous version found for diff comparison."
else
  FULL_CHANGELOG_LINK="https://github.com/$REPO_OWNER/$REPO_NAME/compare/$PREVIOUS_TAG...$NEW_VERSION"
fi

# Get the latest commit hash (HEAD) after merging
LAST_COMMIT_HASH=$(git rev-parse HEAD)

# Find the PR associated with this merge commit
MERGED_PR=$(curl -s -H "Authorization: token $GITHUB_TOKEN" \
  "https://api.github.com/repos/$REPO_OWNER/$REPO_NAME/pulls?state=closed&sort=updated&direction=desc" | \
  jq -r --arg HASH "$LAST_COMMIT_HASH" '.[] | select(.merge_commit_sha == $HASH)')

# Extract PR title
PR_TITLE=$(echo "$MERGED_PR" | jq -r '.title')

if [[ -z "$PR_TITLE" || "$PR_TITLE" == "null" ]]; then
  echo "Error: No matching PR found for commit $LAST_COMMIT_HASH."
  exit 1
fi


# Shorten commit hash
SHORT_COMMIT_HASH=$(echo "$SQUASH_COMMIT_HASH" | cut -c1-7)

# Step 5: Generate release notes with emoji
RELEASE_NOTES="*What's Changed* 🚀\n"
RELEASE_NOTES="$RELEASE_NOTES\n 🔄 *New Release:* $NEW_VERSION\n"

# Categorize commits based on type
case "$COMMIT_TYPE" in
"feat") CATEGORY="Features ✨" ;;
"fix") CATEGORY="Bug Fixes 🐛" ;;
"docs") CATEGORY="Documentation 📝 " ;;
"task") CATEGORY="Tasks 📌" ;;
"ci" | "cd") CATEGORY="CI/CD 🔧" ;;
"test") CATEGORY="Tests 🧪 " ;;
*) CATEGORY="Other 📂" ;;
esac

# Append commit message with emojis
RELEASE_NOTES="$RELEASE_NOTES\n *$CATEGORY* \n- *[$SHORT_COMMIT_HASH](https://github.com/$REPO_OWNER/$REPO_NAME/commit/$LAST_COMMIT_HASH)*: $PR_TITLE\n\n"

# # Add Full Changelog link to the current version
# RELEASE_NOTES="$RELEASE_NOTES\n📜 *Full Changelog:* [$NEW_VERSION](https://github.com/$REPO_OWNER/$REPO_NAME/releases/tag/$NEW_VERSION)"

# Output release notes
echo -e "$RELEASE_NOTES"

curl -X POST -H "Authorization: token $GITHUB_TOKEN" \
  -d "{\"tag_name\": \"$NEW_VERSION\", \"name\": \"$NEW_VERSION\", \"body\": \"$RELEASE_NOTES\"}" \
  "https://api.github.com/repos/$REPO_OWNER/$REPO_NAME/releases"

echo "✅ Release notes generated and release created successfully!"<|MERGE_RESOLUTION|>--- conflicted
+++ resolved
@@ -40,11 +40,7 @@
 
 echo "New release version: $NEW_VERSION"
 
-<<<<<<< HEAD
 # Step 2: Fetch the previous release tag for changelog link (not today)
-=======
-# Fetch the previous release tag for changelog link (not today)
->>>>>>> 0bbc3d15
 PREVIOUS_TAG=$(git tag --list | grep -v "v${YEAR}.${MONTH}.${DAY}." | sort -V | tail -n1)
 
 if [ -z "$PREVIOUS_TAG" ]; then
@@ -53,10 +49,11 @@
   FULL_CHANGELOG_LINK="https://github.com/$REPO_OWNER/$REPO_NAME/compare/$PREVIOUS_TAG...$NEW_VERSION"
 fi
 
-# Get the latest commit hash (HEAD) after merging
+# Step 3: Get the latest commit hash (HEAD) after merging
 LAST_COMMIT_HASH=$(git rev-parse HEAD)
 
-# Find the PR associated with this merge commit
+
+# Step 4: Find the PR associated with this merge commit
 MERGED_PR=$(curl -s -H "Authorization: token $GITHUB_TOKEN" \
   "https://api.github.com/repos/$REPO_OWNER/$REPO_NAME/pulls?state=closed&sort=updated&direction=desc" | \
   jq -r --arg HASH "$LAST_COMMIT_HASH" '.[] | select(.merge_commit_sha == $HASH)')
@@ -69,34 +66,29 @@
   exit 1
 fi
 
-
-# Shorten commit hash
-SHORT_COMMIT_HASH=$(echo "$SQUASH_COMMIT_HASH" | cut -c1-7)
-
-# Step 5: Generate release notes with emoji
-RELEASE_NOTES="*What's Changed* 🚀\n"
-RELEASE_NOTES="$RELEASE_NOTES\n 🔄 *New Release:* $NEW_VERSION\n"
-
-# Categorize commits based on type
-case "$COMMIT_TYPE" in
-"feat") CATEGORY="Features ✨" ;;
-"fix") CATEGORY="Bug Fixes 🐛" ;;
-"docs") CATEGORY="Documentation 📝 " ;;
-"task") CATEGORY="Tasks 📌" ;;
-"ci" | "cd") CATEGORY="CI/CD 🔧" ;;
-"test") CATEGORY="Tests 🧪 " ;;
+# Step 5: Categorize PR title based on type
+case "$PR_TITLE" in
+"feat"*) CATEGORY="Features ✨" ;;
+"fix"*) CATEGORY="Bug Fixes 🐛" ;;
+"docs"*) CATEGORY="Documentation 📝" ;;
+"task"*) CATEGORY="Tasks 📌" ;;
+"ci"* | "cd"*) CATEGORY="CI/CD 🔧" ;;
+"test"*) CATEGORY="Tests 🧪" ;;
 *) CATEGORY="Other 📂" ;;
 esac
 
-# Append commit message with emojis
+# Shorten commit hash for display
+SHORT_COMMIT_HASH=$(echo "$LAST_COMMIT_HASH" | cut -c1-7)
+
+# Step 6: Generate release notes
+RELEASE_NOTES="*What's Changed* 🚀\n"
+RELEASE_NOTES="$RELEASE_NOTES\n 🔄 *New Release:* $NEW_VERSION\n"
 RELEASE_NOTES="$RELEASE_NOTES\n *$CATEGORY* \n- *[$SHORT_COMMIT_HASH](https://github.com/$REPO_OWNER/$REPO_NAME/commit/$LAST_COMMIT_HASH)*: $PR_TITLE\n\n"
 
-# # Add Full Changelog link to the current version
-# RELEASE_NOTES="$RELEASE_NOTES\n📜 *Full Changelog:* [$NEW_VERSION](https://github.com/$REPO_OWNER/$REPO_NAME/releases/tag/$NEW_VERSION)"
-
-# Output release notes
+# Step 7: Output release notes
 echo -e "$RELEASE_NOTES"
 
+# Step 8: Create GitHub release
 curl -X POST -H "Authorization: token $GITHUB_TOKEN" \
   -d "{\"tag_name\": \"$NEW_VERSION\", \"name\": \"$NEW_VERSION\", \"body\": \"$RELEASE_NOTES\"}" \
   "https://api.github.com/repos/$REPO_OWNER/$REPO_NAME/releases"
