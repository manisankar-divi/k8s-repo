--- conflicted
+++ resolved
@@ -1,39 +1,28 @@
 #!/bin/bash
+set -eux
 
 # --- Environment Checks ---
 [ -z "$REPO_OWNER" ] || [ -z "$REPO_NAME" ] && { echo "Error: REPO_OWNER/REPO_NAME not set"; exit 1; }
 [ -z "$GITHUB_TOKEN" ] && { echo "Error: GITHUB_TOKEN not set"; exit 1; }
 
-<<<<<<< HEAD
 # --- Date Components (Fixed) ---
 YEAR=$(date -u +'%y')     # 24 for 2024
 MONTH=$(date -u +'%m')    # 03 for March
 DAY=$(date -u +'%d')      # 01 for 1st
 MONTH=${MONTH#0}          # Remove leading zero → 3
 DAY=${DAY#0}              # Remove leading zero → 1
-=======
-# --- Date Components ---
-YEAR=$(date +'%y')
-MONTH=$(date +'%-m')
-DAY=$(date +'%-d')
->>>>>>> 1c16cf76
 
 # --- Fetch Tags ---
 git fetch --tags >/dev/null 2>&1
 
-<<<<<<< HEAD
 # --- Get Latest Tag for Today ---
 LATEST_TAG=$(git tag --list "v${YEAR}.${MONTH}.${DAY}.*" | awk -F. '{print $NF,$0}' | sort -nr | head -1 | cut -d' ' -f2)
 NEXT_INCREMENT=$(( ${LATEST_TAG##*.:-0} + 1 ))
-=======
-# --- Get Latest Tag for Today (Fixed Sorting) ---
-LATEST_TAG=$(git tag --list "v${YEAR}.${MONTH}.${DAY}.*" | awk -F. '{print $NF,$0}' | sort -nr | head -1 | cut -d' ' -f2)
-NEXT_INCREMENT=$(( ${LATEST_TAG##*.} + 1 )) || NEXT_INCREMENT=1
->>>>>>> 1c16cf76
 
 NEW_VERSION="v${YEAR}.${MONTH}.${DAY}.${NEXT_INCREMENT}"
 echo "New release version: $NEW_VERSION"
 
+# ... rest of your script ...
 # Step 2: Fetch the previous release tag for changelog link (not today)
 PREVIOUS_TAG=$(git tag --list | grep -v "v${YEAR}.${MONTH}.${DAY}." | sort -V | tail -n1)
 
