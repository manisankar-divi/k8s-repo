--- conflicted
+++ resolved
@@ -91,11 +91,7 @@
   -H "Authorization: Bearer $GITHUB_TOKEN" \
   -H "X-GitHub-Api-Version: 2022-11-28" \
   https://api.github.com/repos/$REPO_OWNER/$REPO_NAME/releases \
-<<<<<<< HEAD
+
   -d "{\"tag_name\": \"$NEW_VERSION\", \"name\": \"$NEW_VERSION\", \"body\": \"$RELEASE_NOTES\", \"draft\": false, \"prerelease\": false, \"generate_release_notes\": false}"
-=======
-  -d "{\"tag_name\": \"$NEW_VERSION\", \"target_commitish\": \"main\", \"name\": \"$NEW_VERSION\", \"body\": \"$RELEASE_NOTES\", \"draft\": false, \"prerelease\": false, \"generate_release_notes\": false}"
->>>>>>> aae57f26
-
 
 echo "✅ Release notes generated and release created successfully!"