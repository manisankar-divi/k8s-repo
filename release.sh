--- conflicted
+++ resolved
@@ -98,11 +98,7 @@
 
 # Add Full Changelog link (handle first release case)
 if [ "$FULL_CHANGELOG_LINK" != "No previous version found for diff comparison." ]; then
-<<<<<<< HEAD
   RELEASE_NOTES="$RELEASE_NOTES\n📜 *Full Changelog:* [$$NEW_VERSION]($FULL_CHANGELOG_LINK)"
-=======
-  RELEASE_NOTES="$RELEASE_NOTES\n📜 *Full Changelog:* [$PREVIOUS_TAG...$NEW_VERSION]($FULL_CHANGELOG_LINK)"
->>>>>>> 01b4555a
 else
   RELEASE_NOTES="$RELEASE_NOTES\n📜 *Full Changelog:* $FULL_CHANGELOG_LINK"
 fi
@@ -113,5 +109,5 @@
 curl -X POST -H "Authorization: token $GITHUB_TOKEN" \
   -d "{\"tag_name\": \"$NEW_VERSION\", \"name\": \"$NEW_VERSION\", \"body\": \"$RELEASE_NOTES\"}" \
   "https://api.github.com/repos/$REPO_OWNER/$REPO_NAME/releases"
-
+  
 echo "✅ Release notes generated and release created successfully!"