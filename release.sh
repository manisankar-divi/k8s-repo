--- conflicted
+++ resolved
@@ -2,7 +2,6 @@
 
 # Exit on errors
 set -e
-set -x
 
 # Ensure environment variables are set
 if [ -z "$REPO_OWNER" ] || [ -z "$REPO_NAME" ] || [ -z "$GITHUB_TOKEN" ]; then
@@ -47,10 +46,7 @@
     "https://api.github.com/repos/$REPO_OWNER/$REPO_NAME/pulls/$PR")
 
   PR_TITLE=$(echo "$PR_JSON" | jq -r '.title')
-<<<<<<< HEAD
-=======
   PR_AUTHOR=$(echo "$PR_JSON" | jq -r '.user.login')
->>>>>>> 7f3e501d
 
   MAIN_COMMIT=$(curl -s -H "Authorization: token $GITHUB_TOKEN" \
     "https://api.github.com/repos/$REPO_OWNER/$REPO_NAME/pulls/$PR/merge" | jq -r '.sha')
@@ -60,19 +56,8 @@
   PR_COMMITS=$(curl -s -H "Authorization: token $GITHUB_TOKEN" \
     "https://api.github.com/repos/$REPO_OWNER/$REPO_NAME/pulls/$PR/commits" | jq -r '.[].sha')
 
-<<<<<<< HEAD
   # Format entry (remove extra commit IDs and references)
   ENTRY="$SHORT_COMMIT: $PR_TITLE (#$PR)"
-=======
-  CHERRY_PICKED=$(echo "$PR_COMMITS" | grep -Eo '[0-9a-f]{7}' | paste -sd ',' -)
-
-  # Format entry
-  ENTRY="$SHORT_COMMIT: $PR_TITLE (#$PR) (@$PR_AUTHOR)"
-  if [ -n "$CHERRY_PICKED" ]; then
-    ENTRY="$ENTRY (cherry-pick $CHERRY_PICKED)"
-  fi
->>>>>>> 7f3e501d
-
   # Categorize commits
   if [[ "$PR_TITLE" =~ ^feat: ]]; then
     FEAT_COMMITS+=("$ENTRY")
@@ -132,8 +117,4 @@
   -d "{\"tag_name\": \"$NEW_VERSION\", \"name\": \"$NEW_VERSION\", \"body\": \"$RELEASE_NOTES\", \"draft\": false, \"prerelease\": false}" \
   "https://api.github.com/repos/$REPO_OWNER/$REPO_NAME/releases"
 
-<<<<<<< HEAD
-echo "Release published: $NEW_VERSION"
-=======
-echo "Release published: $NEW_VERSION"
->>>>>>> 7f3e501d
+echo "Release published: $NEW_VERSION"