--- conflicted
+++ resolved
@@ -54,15 +54,9 @@
     "https://api.github.com/repos/$REPO_OWNER/$REPO_NAME/pulls/$PR/merge" | jq -r '.sha')
 
   SHORT_COMMIT=${MAIN_COMMIT:0:7} # Extract short commit hash
-
-<<<<<<< HEAD
+  
   # Format entry with squash and merge commit ID in the required format
   ENTRY="feat: ${PR_TITLE} (${SHORT_COMMIT}) (#$PR)"
-=======
-  # Format entry with squash and merge commit ID
-  ENTRY="$SHORT_COMMIT: $PR_TITLE (#$PR)"
->>>>>>> 90a6fd65
-
   # Categorize commits
   if [[ "$PR_TITLE" =~ ^feat: ]]; then
     FEAT_COMMITS+=("$ENTRY")
