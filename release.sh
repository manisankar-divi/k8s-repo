--- conflicted
+++ resolved
@@ -106,22 +106,13 @@
 # Output release notes
 echo -e "$RELEASE_NOTES"
 
-<<<<<<< HEAD
-# Step 6: Create GitHub Release
-=======
 # Step 5: Create GitHub Release
 # curl -X POST -H "Authorization: token $GITHUB_TOKEN" \
 #   -d "{\"tag_name\": \"$NEW_VERSION\", \"name\": \"$NEW_VERSION\", \"body\": \"$RELEASE_NOTES\"}" \
 #   "https://api.github.com/repos/$REPO_OWNER/$REPO_NAME/releases"
 
->>>>>>> 69ecc3a6
 curl -X POST -H "Authorization: token $GITHUB_TOKEN" \
   -d "{\"tag_name\": \"$NEW_VERSION\", \"name\": \"$NEW_VERSION\", \"body\": \"$RELEASE_NOTES\"}" \
   "https://api.github.com/repos/$REPO_OWNER/$REPO_NAME/releases"
 
-<<<<<<< HEAD
-echo "✅ Release notes generated and release created successfully!"
-=======
-echo "✅ Release notes generated and release created successfully!"
-##
->>>>>>> 69ecc3a6
+echo "✅ Release notes generated and release created successfully!"