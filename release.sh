#!/bin/bash
set -eux

# --- Environment Checks ---
[ -z "$REPO_OWNER" ] || [ -z "$REPO_NAME" ] && { echo "Error: REPO_OWNER/REPO_NAME not set"; exit 1; }
[ -z "$GITHUB_TOKEN" ] && { echo "Error: GITHUB_TOKEN not set"; exit 1; }

# --- Date Components (Fixed) ---
<<<<<<< HEAD
YEAR=$(date -u +'%y')     # 25 for 2025 (adjust if system date is incorrect)
MONTH=$(date -u +'%m')    # 02 for February
DAY=$(date -u +'%d')      # 23 for 23rd
MONTH=${MONTH#0}          # Remove leading zero → 2
DAY=${DAY#0}              # Remove leading zero → 23
=======
YEAR=$(date -u +'%y')     # 24 for 2024
MONTH=$(date -u +'%m')    # 03 for March
DAY=$(date -u +'%d')      # 01 for 1st
MONTH=${MONTH#0}          # Remove leading zero → 3
DAY=${DAY#0}              # Remove leading zero → 1
>>>>>>> d955598f

# --- Fetch Tags ---
git fetch --tags >/dev/null 2>&1

# --- Get Latest Tag for Today ---
LATEST_TAG=$(git tag --list "v${YEAR}.${MONTH}.${DAY}.*" | awk -F. '{print $NF,$0}' | sort -nr | head -1 | cut -d' ' -f2)
<<<<<<< HEAD

if [[ -z "$LATEST_TAG" ]]; then
  NEXT_INCREMENT=1
else
  # Extract the last numeric part (e.g., 11 from v25.2.23.11)
  LATEST_INCREMENT="${LATEST_TAG##*.}"
  NEXT_INCREMENT=$((LATEST_INCREMENT + 1))
fi
=======
NEXT_INCREMENT=$(( ${LATEST_TAG##*.:-0} + 1 ))
>>>>>>> d955598f

NEW_VERSION="v${YEAR}.${MONTH}.${DAY}.${NEXT_INCREMENT}"
echo "New release version: $NEW_VERSION"

# ... rest of your script ...
# Step 2: Fetch the previous release tag for changelog link (not today)
PREVIOUS_TAG=$(git tag --list | grep -v "v${YEAR}.${MONTH}.${DAY}." | sort -V | tail -n1)

if [ -z "$PREVIOUS_TAG" ]; then
  FULL_CHANGELOG_LINK="No previous version found for diff comparison."
else
  FULL_CHANGELOG_LINK="https://github.com/$REPO_OWNER/$REPO_NAME/compare/$PREVIOUS_TAG...$NEW_VERSION"
fi

# Step 3: Get the latest commit hash (HEAD) after merging
LAST_COMMIT_HASH=$(git rev-parse HEAD)

# Step 4: Find the PR associated with this merge commit
MERGED_PR=$(curl -s -H "Authorization: token $GITHUB_TOKEN" \
  "https://api.github.com/repos/$REPO_OWNER/$REPO_NAME/pulls?state=closed&sort=updated&direction=desc" | \
  jq -r --arg HASH "$LAST_COMMIT_HASH" '.[] | select(.merge_commit_sha == $HASH)')

# Extract PR title
PR_TITLE=$(echo "$MERGED_PR" | jq -r '.title')

if [[ -z "$PR_TITLE" || "$PR_TITLE" == "null" ]]; then
  echo "Error: No matching PR found for commit $LAST_COMMIT_HASH."
  exit 1
fi

# Step 5: Categorize PR title based on type
case "$PR_TITLE" in
"feat"*) CATEGORY="Features ✨" ;;
"fix"*) CATEGORY="Bug Fixes 🐛" ;;
"docs"*) CATEGORY="Documentation 📝" ;;
"task"*) CATEGORY="Tasks 📌" ;;
"ci"* | "cd"*) CATEGORY="CI/CD 🔧" ;;
"test"*) CATEGORY="Tests 🧪" ;;
*) CATEGORY="Other 📂" ;;
esac

# Shorten commit hash for display
SHORT_COMMIT_HASH=$(echo "$LAST_COMMIT_HASH" | cut -c1-7)

# Step 6: Generate release notes
RELEASE_NOTES="*What's Changed* 🚀\n"
RELEASE_NOTES="$RELEASE_NOTES\n 🔄 *New Release:* $NEW_VERSION\n"
RELEASE_NOTES="$RELEASE_NOTES\n *$CATEGORY* \n- *[$SHORT_COMMIT_HASH](https://github.com/$REPO_OWNER/$REPO_NAME/commit/$LAST_COMMIT_HASH)*: $PR_TITLE\n\n"

# Step 7: Output release notes
echo -e "$RELEASE_NOTES"

# Step 8: Create GitHub release
curl -X POST -H "Authorization: token $GITHUB_TOKEN" \
  -d "{\"tag_name\": \"$NEW_VERSION\", \"name\": \"$NEW_VERSION\", \"body\": \"$RELEASE_NOTES\"}" \
  "https://api.github.com/repos/$REPO_OWNER/$REPO_NAME/releases"

echo "✅ Release notes generated and release created successfully!"<|MERGE_RESOLUTION|>--- conflicted
+++ resolved
@@ -6,26 +6,17 @@
 [ -z "$GITHUB_TOKEN" ] && { echo "Error: GITHUB_TOKEN not set"; exit 1; }
 
 # --- Date Components (Fixed) ---
-<<<<<<< HEAD
 YEAR=$(date -u +'%y')     # 25 for 2025 (adjust if system date is incorrect)
 MONTH=$(date -u +'%m')    # 02 for February
 DAY=$(date -u +'%d')      # 23 for 23rd
 MONTH=${MONTH#0}          # Remove leading zero → 2
 DAY=${DAY#0}              # Remove leading zero → 23
-=======
-YEAR=$(date -u +'%y')     # 24 for 2024
-MONTH=$(date -u +'%m')    # 03 for March
-DAY=$(date -u +'%d')      # 01 for 1st
-MONTH=${MONTH#0}          # Remove leading zero → 3
-DAY=${DAY#0}              # Remove leading zero → 1
->>>>>>> d955598f
 
 # --- Fetch Tags ---
 git fetch --tags >/dev/null 2>&1
 
 # --- Get Latest Tag for Today ---
 LATEST_TAG=$(git tag --list "v${YEAR}.${MONTH}.${DAY}.*" | awk -F. '{print $NF,$0}' | sort -nr | head -1 | cut -d' ' -f2)
-<<<<<<< HEAD
 
 if [[ -z "$LATEST_TAG" ]]; then
   NEXT_INCREMENT=1
@@ -34,14 +25,11 @@
   LATEST_INCREMENT="${LATEST_TAG##*.}"
   NEXT_INCREMENT=$((LATEST_INCREMENT + 1))
 fi
-=======
-NEXT_INCREMENT=$(( ${LATEST_TAG##*.:-0} + 1 ))
->>>>>>> d955598f
 
 NEW_VERSION="v${YEAR}.${MONTH}.${DAY}.${NEXT_INCREMENT}"
 echo "New release version: $NEW_VERSION"
 
-# ... rest of your script ...
+# ... rest of the script ...
 # Step 2: Fetch the previous release tag for changelog link (not today)
 PREVIOUS_TAG=$(git tag --list | grep -v "v${YEAR}.${MONTH}.${DAY}." | sort -V | tail -n1)
 
