#!/bin/bash

# Exit script on error
set -e
set -x

# Ensure required environment variables are set
if [ -z "$REPO_OWNER" ] || [ -z "$REPO_NAME" ]; then
  echo "Error: REPO_OWNER and REPO_NAME environment variables must be set."
  exit 1
fi

if [ -z "$GITHUB_TOKEN" ]; then
  echo "Error: GITHUB_TOKEN environment variable is not set. Exiting."
  exit 1
fi

# Step 1: Get the current date in YYYY.M.D format (no leading zeros)
CURRENT_DATE=$(date +'%Y.%m.%d')
<<<<<<< HEAD

# Extract YEAR, MONTH, DAY without leading zeros
YEAR=$(date +'%y')   # Last two digits (e.g., 25 for 2025)
MONTH=$(date +'%-m') # Remove leading zeros (e.g., 1 for January)
DAY=$(date +'%-d')   # Remove leading zeros (e.g., 5 for 5th)

# Fetch tags and find the latest increment for the current day
=======

# Extract YEAR, MONTH, DAY without leading zeros
YEAR=$(date +'%y')   # Last two digits (e.g., 25 for 2025)
MONTH=$(date +'%-m') # Remove leading zeros (e.g., 1 for January)
DAY=$(date +'%-d')   # Remove leading zeros (e.g., 5 for 5th)

# Fetch tags and find the latest increment for the day
>>>>>>> a1645ab6
git fetch --tags

<<<<<<< HEAD
# Get all tags of the form v<year>.<month>.<day>.<increment> (e.g., v25.1.30.9)
LATEST_TAGS=$(git tag --list "v${YEAR}.${MONTH}.${DAY}.*" --sort=-version:refname)

# Get the highest increment by sorting the tags naturally
LATEST_TAG=$(echo "$LATEST_TAGS" | sort -V | tail -n 1)

# Extract the incremental part (e.g., 9 from v25.1.30.9)
if [ -z "$LATEST_TAG" ]; then
  NEXT_INCREMENT=1
else
  # Extract the increment from the latest tag
=======
# Extract the incremental part (pad with leading zeros for sorting)
if [ -z "$LATEST_TAG" ]; then
  NEXT_INCREMENT=1
else
>>>>>>> a1645ab6
  LATEST_INCREMENT=$(echo "$LATEST_TAG" | awk -F'.' '{print $NF}')
  NEXT_INCREMENT=$((LATEST_INCREMENT + 1))
fi

# Format the new version with leading zeros for the increment (e.g., 10 → 10)
NEW_VERSION="v${YEAR}.${MONTH}.${DAY}.${NEXT_INCREMENT}"
PREVIOUS_VERSION="${LATEST_TAG:-None}"

echo "New release to publish: $NEW_VERSION"
echo "Previous release: $PREVIOUS_VERSION"

# Step 2: Check PR title and categorize commits based on PR title
# Fetch the PR title (we are assuming the PR is merged after squashing commits)
PR_TITLE=$(curl -s -H "Authorization: token $GITHUB_TOKEN" \
  "https://api.github.com/repos/$REPO_OWNER/$REPO_NAME/pulls?state=closed" | jq -r '.[0].title')

# Check if PR title matches required format
if [[ "$PR_TITLE" =~ ^(feat|fix|docs|test|ci|cd|task): ]]; then
  COMMIT_TYPE=$(echo "$PR_TITLE" | awk -F ':' '{print $1}')
else
  echo "Error: PR title does not match required format."
  exit 1
fi

# Step 3: Get the squash commit (single commit from squashed PR)
# This is the commit that will be used for the release
SQUASH_COMMIT_HASH=$(git log -n 1 --pretty=format:"%H")

# Fetch the commit message of the squash commit
SQUASH_COMMIT_MESSAGE=$(git log -n 1 --pretty=format:"%s" "$SQUASH_COMMIT_HASH")
SQUASH_COMMIT_AUTHOR=$(git log -n 1 --pretty=format:"%aN")
<<<<<<< HEAD

# Clean the commit message: remove (#feat: Dev) and (@manisankar-divi)
CLEAN_COMMIT_MESSAGE=$(echo "$SQUASH_COMMIT_MESSAGE" | sed 's/ (.*)//g')

# Shorten the commit hash to 7 characters
SHORT_COMMIT_HASH=$(echo "$SQUASH_COMMIT_HASH" | cut -c1-7)

# Step 4: Generate release notes
=======
>>>>>>> a1645ab6
RELEASE_NOTES="### What's Changed\n"
RELEASE_NOTES="$RELEASE_NOTES\n#### Previous Release: $PREVIOUS_VERSION ---> New Release: $NEW_VERSION\n"

# Categorize commits based on type (feat, fix, docs, task, ci/cd, test)
case "$COMMIT_TYPE" in
"feat")
  CATEGORY="Features"
  ;;
"fix")
  CATEGORY="Bug fixes"
  ;;
"docs")
  CATEGORY="Documentation"
  ;;
"task")
  CATEGORY="Tasks"
  ;;
"ci" | "cd")
  CATEGORY="CI/CD"
  ;;
"test")
  CATEGORY="Tests"
  ;;
*)
  CATEGORY="Other"
  ;;
esac

# Append the squash commit message
<<<<<<< HEAD
RELEASE_NOTES="$RELEASE_NOTES\n#### $CATEGORY\n- [$SHORT_COMMIT_HASH](https://github.com/$REPO_OWNER/$REPO_NAME/commit/$SQUASH_COMMIT_HASH): $CLEAN_COMMIT_MESSAGE"
=======
RELEASE_NOTES="$RELEASE_NOTES\n#### $CATEGORY\n- [$SQUASH_COMMIT_HASH](https://github.com/$REPO_OWNER/$REPO_NAME/commit/$SQUASH_COMMIT_HASH): $SQUASH_COMMIT_MESSAGE (#$PR_TITLE) (@$SQUASH_COMMIT_AUTHOR)"
>>>>>>> a1645ab6

# Add the Full Changelog comparison link
if [ "$PREVIOUS_VERSION" != "None" ]; then
  FULL_CHANGELOG_LINK="https://github.com/$REPO_OWNER/$REPO_NAME/compare/$PREVIOUS_VERSION...$NEW_VERSION"
  RELEASE_NOTES="$RELEASE_NOTES\n\n#### Full Changelog: [$PREVIOUS_VERSION...$NEW_VERSION]($FULL_CHANGELOG_LINK)"
else
  RELEASE_NOTES="$RELEASE_NOTES\n\n#### Full Changelog\nNo previous version found for diff comparison."
fi

# Output release notes
echo -e "$RELEASE_NOTES"

# Step 5: Create or update the CHANGELOG.md with the new release notes at the top
echo -e "$RELEASE_NOTES\n$(cat changelog.md)" >changelog.md

# Add changelog.md to git, commit and push changes
git add changelog.md
git commit -m "Update changelog for $NEW_VERSION release"
git push origin main # Change 'main' to your branch name if it's different

# Step 6: Create the release on GitHub
curl -X POST -H "Authorization: token $GITHUB_TOKEN" \
  -d "{\"tag_name\": \"$NEW_VERSION\", \"name\": \"$NEW_VERSION\", \"body\": \"$RELEASE_NOTES\"}" \
  "https://api.github.com/repos/$REPO_OWNER/$REPO_NAME/releases"

echo "Release notes generated, changelog updated, and release created successfully."<|MERGE_RESOLUTION|>--- conflicted
+++ resolved
@@ -17,7 +17,6 @@
 
 # Step 1: Get the current date in YYYY.M.D format (no leading zeros)
 CURRENT_DATE=$(date +'%Y.%m.%d')
-<<<<<<< HEAD
 
 # Extract YEAR, MONTH, DAY without leading zeros
 YEAR=$(date +'%y')   # Last two digits (e.g., 25 for 2025)
@@ -25,18 +24,8 @@
 DAY=$(date +'%-d')   # Remove leading zeros (e.g., 5 for 5th)
 
 # Fetch tags and find the latest increment for the current day
-=======
-
-# Extract YEAR, MONTH, DAY without leading zeros
-YEAR=$(date +'%y')   # Last two digits (e.g., 25 for 2025)
-MONTH=$(date +'%-m') # Remove leading zeros (e.g., 1 for January)
-DAY=$(date +'%-d')   # Remove leading zeros (e.g., 5 for 5th)
-
-# Fetch tags and find the latest increment for the day
->>>>>>> a1645ab6
 git fetch --tags
 
-<<<<<<< HEAD
 # Get all tags of the form v<year>.<month>.<day>.<increment> (e.g., v25.1.30.9)
 LATEST_TAGS=$(git tag --list "v${YEAR}.${MONTH}.${DAY}.*" --sort=-version:refname)
 
@@ -48,12 +37,6 @@
   NEXT_INCREMENT=1
 else
   # Extract the increment from the latest tag
-=======
-# Extract the incremental part (pad with leading zeros for sorting)
-if [ -z "$LATEST_TAG" ]; then
-  NEXT_INCREMENT=1
-else
->>>>>>> a1645ab6
   LATEST_INCREMENT=$(echo "$LATEST_TAG" | awk -F'.' '{print $NF}')
   NEXT_INCREMENT=$((LATEST_INCREMENT + 1))
 fi
@@ -85,7 +68,6 @@
 # Fetch the commit message of the squash commit
 SQUASH_COMMIT_MESSAGE=$(git log -n 1 --pretty=format:"%s" "$SQUASH_COMMIT_HASH")
 SQUASH_COMMIT_AUTHOR=$(git log -n 1 --pretty=format:"%aN")
-<<<<<<< HEAD
 
 # Clean the commit message: remove (#feat: Dev) and (@manisankar-divi)
 CLEAN_COMMIT_MESSAGE=$(echo "$SQUASH_COMMIT_MESSAGE" | sed 's/ (.*)//g')
@@ -94,8 +76,6 @@
 SHORT_COMMIT_HASH=$(echo "$SQUASH_COMMIT_HASH" | cut -c1-7)
 
 # Step 4: Generate release notes
-=======
->>>>>>> a1645ab6
 RELEASE_NOTES="### What's Changed\n"
 RELEASE_NOTES="$RELEASE_NOTES\n#### Previous Release: $PREVIOUS_VERSION ---> New Release: $NEW_VERSION\n"
 
@@ -125,11 +105,7 @@
 esac
 
 # Append the squash commit message
-<<<<<<< HEAD
 RELEASE_NOTES="$RELEASE_NOTES\n#### $CATEGORY\n- [$SHORT_COMMIT_HASH](https://github.com/$REPO_OWNER/$REPO_NAME/commit/$SQUASH_COMMIT_HASH): $CLEAN_COMMIT_MESSAGE"
-=======
-RELEASE_NOTES="$RELEASE_NOTES\n#### $CATEGORY\n- [$SQUASH_COMMIT_HASH](https://github.com/$REPO_OWNER/$REPO_NAME/commit/$SQUASH_COMMIT_HASH): $SQUASH_COMMIT_MESSAGE (#$PR_TITLE) (@$SQUASH_COMMIT_AUTHOR)"
->>>>>>> a1645ab6
 
 # Add the Full Changelog comparison link
 if [ "$PREVIOUS_VERSION" != "None" ]; then
@@ -143,7 +119,7 @@
 echo -e "$RELEASE_NOTES"
 
 # Step 5: Create or update the CHANGELOG.md with the new release notes at the top
-echo -e "$RELEASE_NOTES\n$(cat changelog.md)" >changelog.md
+echo -e "$RELEASE_NOTES\n$(cat changelog.md)" > changelog.md
 
 # Add changelog.md to git, commit and push changes
 git add changelog.md
