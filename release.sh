#!/bin/bash

# Exit on errors
set -e

# Ensure environment variables are set
if [ -z "$REPO_OWNER" ] || [ -z "$REPO_NAME" ] || [ -z "$GITHUB_TOKEN" ]; then
  echo "Error: Missing required environment variables."
  exit 1
fi

# Get today's date version
YEAR=$(date +'%y')
MONTH=$(date +'%-m')
DAY=$(date +'%-d')

# Fetch latest tag for today
git fetch --tags
LATEST_TAG=$(git tag --list "v${YEAR}.${MONTH}.${DAY}.*" --sort=-version:refname | head -n 1)

NEXT_INCREMENT=1
if [ -n "$LATEST_TAG" ]; then
  LATEST_INCREMENT=$(echo "$LATEST_TAG" | awk -F'.' '{print $NF}')
  NEXT_INCREMENT=$((LATEST_INCREMENT + 1))
fi

NEW_VERSION="v${YEAR}.${MONTH}.${DAY}.${NEXT_INCREMENT}"
echo "New Release: $NEW_VERSION"

# Fetch merged PRs
PRS=$(curl -s -H "Authorization: token $GITHUB_TOKEN" \
  "https://api.github.com/repos/$REPO_OWNER/$REPO_NAME/pulls?state=closed")

# Initialize categories
FEAT_COMMITS=()
FIX_COMMITS=()
DOCS_COMMITS=()
TEST_COMMITS=()
CICD_COMMITS=()
TASK_COMMITS=()
OTHER_COMMITS=()

# Process each PR
for PR in $(echo "$PRS" | jq -r '.[] | select(.merged_at != null) | .number'); do
  PR_JSON=$(curl -s -H "Authorization: token $GITHUB_TOKEN" \
    "https://api.github.com/repos/$REPO_OWNER/$REPO_NAME/pulls/$PR")

  PR_TITLE=$(echo "$PR_JSON" | jq -r '.title')
  PR_AUTHOR=$(echo "$PR_JSON" | jq -r '.user.login')

  MAIN_COMMIT=$(curl -s -H "Authorization: token $GITHUB_TOKEN" \
    "https://api.github.com/repos/$REPO_OWNER/$REPO_NAME/pulls/$PR/merge" | jq -r '.sha')

  SHORT_COMMIT=${MAIN_COMMIT:0:7} # Extract short commit hash

  PR_COMMITS=$(curl -s -H "Authorization: token $GITHUB_TOKEN" \
    "https://api.github.com/repos/$REPO_OWNER/$REPO_NAME/pulls/$PR/commits" | jq -r '.[].sha')

<<<<<<< HEAD
  CHERRY_PICKED=$(echo "$PR_COMMITS" | grep -Eo '[0-9a-f]{7}' | paste -sd ',' -)

  # Format entry
  ENTRY="$SHORT_COMMIT: $PR_TITLE"
  if [ -n "$CHERRY_PICKED" ]; then
    ENTRY="$ENTRY (cherry-pick $CHERRY_PICKED)"
  fi

=======
  # Format entry (remove extra commit IDs and references)
  ENTRY="$SHORT_COMMIT: $PR_TITLE (#$PR)"
>>>>>>> e7b9c49d
  # Categorize commits
  if [[ "$PR_TITLE" =~ ^feat: ]]; then
    FEAT_COMMITS+=("$ENTRY")
  elif [[ "$PR_TITLE" =~ ^fix: ]]; then
    FIX_COMMITS+=("$ENTRY")
  elif [[ "$PR_TITLE" =~ ^docs: ]]; then
    DOCS_COMMITS+=("$ENTRY")
  elif [[ "$PR_TITLE" =~ ^test: ]]; then
    TEST_COMMITS+=("$ENTRY")
  elif [[ "$PR_TITLE" =~ ^ci|cd: ]]; then
    CICD_COMMITS+=("$ENTRY")
  elif [[ "$PR_TITLE" =~ ^task: ]]; then
    TASK_COMMITS+=("$ENTRY")
  else
    OTHER_COMMITS+=("$ENTRY")
  fi
done

# Generate release notes
RELEASE_NOTES="### What's Changed\n"
RELEASE_NOTES="$RELEASE_NOTES\n## New Release: $NEW_VERSION\n"

generate_section() {
  local TITLE="$1"
  local COMMITS=("${!2}")

  if [ ${#COMMITS[@]} -gt 0 ]; then
    RELEASE_NOTES="$RELEASE_NOTES\n### $TITLE\n"
    for COMMIT in "${COMMITS[@]}"; do
      RELEASE_NOTES="$RELEASE_NOTES\n- $COMMIT"
    done
  fi
}

generate_section "Features ✨" FEAT_COMMITS[@]
generate_section "Bug Fixes 🐛" FIX_COMMITS[@]
generate_section "Documentation 📖" DOCS_COMMITS[@]
generate_section "Testing 🧪" TEST_COMMITS[@]
generate_section "CI/CD ⚙️" CICD_COMMITS[@]
generate_section "Tasks ✅" TASK_COMMITS[@]
generate_section "Other Changes" OTHER_COMMITS[@]

# Save to file
echo -e "$RELEASE_NOTES" >CHANGELOG.md

# Commit and push changes
git add CHANGELOG.md
git commit -m "Update CHANGELOG.md for release $NEW_VERSION"
git push origin main

# Tag and push
git tag "$NEW_VERSION"
git push origin "$NEW_VERSION"

# Create GitHub release
curl -s -X POST -H "Authorization: token $GITHUB_TOKEN" \
  -d "{\"tag_name\": \"$NEW_VERSION\", \"name\": \"$NEW_VERSION\", \"body\": \"$RELEASE_NOTES\", \"draft\": false, \"prerelease\": false}" \
  "https://api.github.com/repos/$REPO_OWNER/$REPO_NAME/releases"

echo "Release published: $NEW_VERSION"<|MERGE_RESOLUTION|>--- conflicted
+++ resolved
@@ -56,19 +56,8 @@
   PR_COMMITS=$(curl -s -H "Authorization: token $GITHUB_TOKEN" \
     "https://api.github.com/repos/$REPO_OWNER/$REPO_NAME/pulls/$PR/commits" | jq -r '.[].sha')
 
-<<<<<<< HEAD
-  CHERRY_PICKED=$(echo "$PR_COMMITS" | grep -Eo '[0-9a-f]{7}' | paste -sd ',' -)
-
-  # Format entry
-  ENTRY="$SHORT_COMMIT: $PR_TITLE"
-  if [ -n "$CHERRY_PICKED" ]; then
-    ENTRY="$ENTRY (cherry-pick $CHERRY_PICKED)"
-  fi
-
-=======
   # Format entry (remove extra commit IDs and references)
   ENTRY="$SHORT_COMMIT: $PR_TITLE (#$PR)"
->>>>>>> e7b9c49d
   # Categorize commits
   if [[ "$PR_TITLE" =~ ^feat: ]]; then
     FEAT_COMMITS+=("$ENTRY")
