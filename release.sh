#!/bin/bash

# Exit script on error
set -e
set -x

# Ensure required environment variables are set
if [ -z "$REPO_OWNER" ] || [ -z "$REPO_NAME" ]; then
  echo "Error: REPO_OWNER and REPO_NAME environment variables must be set."
  exit 1
fi

if [ -z "$GITHUB_TOKEN" ]; then
  echo "Error: GITHUB_TOKEN environment variable is not set. Exiting."
  exit 1
fi

# Step 1: Get the current date in YYYY.M.D format (no leading zeros)
CURRENT_DATE=$(date +'%Y.%m.%d')

# Extract YEAR, MONTH, DAY without leading zeros
YEAR=$(date +'%y')   # Last two digits (e.g., 25 for 2025)
MONTH=$(date +'%-m') # Remove leading zeros (e.g., 1 for January)
DAY=$(date +'%-d')   # Remove leading zeros (e.g., 5 for 5th)

# Fetch tags and find the latest increment for the day
git fetch --tags
LATEST_TAG=$(git tag --list "v${YEAR}.${MONTH}.${DAY}.*" --sort=-version:refname | head -n 1)

# Extract the incremental part (pad with leading zeros for sorting)
if [ -z "$LATEST_TAG" ]; then
  NEXT_INCREMENT=1
else
  LATEST_INCREMENT=$(echo "$LATEST_TAG" | awk -F'.' '{print $NF}')
  NEXT_INCREMENT=$((LATEST_INCREMENT + 1))
fi

# Format the new version with leading zeros for the increment (e.g., 10 → 10)
NEW_VERSION="v${YEAR}.${MONTH}.${DAY}.${NEXT_INCREMENT}"

echo "New release to publish: $NEW_VERSION"

# Step 2: Collect all commits in the PRs and categorize them based on PR title
# Fetch all closed PRs
PRS=$(curl -s -H "Authorization: token $GITHUB_TOKEN" \
  "https://api.github.com/repos/$REPO_OWNER/$REPO_NAME/pulls?state=closed")

# Initialize arrays to store commit hashes and messages
FEAT_COMMITS=()
FIX_COMMITS=()
DOCS_COMMITS=()
TEST_COMMITS=()
CICD_COMMITS=()
TASK_COMMITS=()
OTHER_COMMITS=()

# Loop through all closed PRs and categorize commits based on PR title
for PR in $(echo "$PRS" | jq -r '.[] | select(.merged_at != null) | .number'); do
  # Get the PR title
  PR_TITLE=$(curl -s -H "Authorization: token $GITHUB_TOKEN" \
    "https://api.github.com/repos/$REPO_OWNER/$REPO_NAME/pulls/$PR" | jq -r '.title')

  # Get the commit for the PR (this is the squashed commit)
  COMMIT_HASH=$(curl -s -H "Authorization: token $GITHUB_TOKEN" \
    "https://api.github.com/repos/$REPO_OWNER/$REPO_NAME/pulls/$PR/merge" | jq -r '.sha')

  # Determine the commit type from PR title and categorize
  if [[ "$PR_TITLE" =~ ^feat: ]]; then
    CATEGORY="Features ✨"
    COMMIT_LIST=FEAT_COMMITS
  elif [[ "$PR_TITLE" =~ ^fix: ]]; then
    CATEGORY="Bug Fixes 🐛"
    COMMIT_LIST=FIX_COMMITS
  elif [[ "$PR_TITLE" =~ ^docs: ]]; then
    CATEGORY="Documentation 📝"
    COMMIT_LIST=DOCS_COMMITS
  elif [[ "$PR_TITLE" =~ ^test: ]]; then
    CATEGORY="Tests 🧪"
    COMMIT_LIST=TEST_COMMITS
  elif [[ "$PR_TITLE" =~ ^ci/cd: || "$PR_TITLE" =~ ^ci: || "$PR_TITLE" =~ ^cd: ]]; then
    CATEGORY="CI/CD 🔧"
    COMMIT_LIST=CICD_COMMITS
  elif [[ "$PR_TITLE" =~ ^task: ]]; then
    CATEGORY="Tasks 🗒️"
    COMMIT_LIST=TASK_COMMITS
  else
    CATEGORY="Other Changes"
    COMMIT_LIST=OTHER_COMMITS
  fi

  # Add the squashed commit to the respective list with the PR title
  if [ "$COMMIT_LIST" == "FEAT_COMMITS" ]; then
    FEAT_COMMITS+=("$COMMIT_HASH: $PR_TITLE")
  elif [ "$COMMIT_LIST" == "FIX_COMMITS" ]; then
    FIX_COMMITS+=("$COMMIT_HASH: $PR_TITLE")
  elif [ "$COMMIT_LIST" == "DOCS_COMMITS" ]; then
    DOCS_COMMITS+=("$COMMIT_HASH: $PR_TITLE")
  elif [ "$COMMIT_LIST" == "TEST_COMMITS" ]; then
    TEST_COMMITS+=("$COMMIT_HASH: $PR_TITLE")
  elif [ "$COMMIT_LIST" == "CICD_COMMITS" ]; then
    CICD_COMMITS+=("$COMMIT_HASH: $PR_TITLE")
  elif [ "$COMMIT_LIST" == "TASK_COMMITS" ]; then
    TASK_COMMITS+=("$COMMIT_HASH: $PR_TITLE")
  else
    OTHER_COMMITS+=("$COMMIT_HASH: $PR_TITLE")
  fi
done

# Step 3: Generate release notes
RELEASE_NOTES="### What's Changed\n"
RELEASE_NOTES="$RELEASE_NOTES\n#### New Release: $NEW_VERSION\n"

# Add feature commits to release notes if there are any
if [ ${#FEAT_COMMITS[@]} -gt 0 ]; then
  RELEASE_NOTES="$RELEASE_NOTES\n#### Features ✨\n"
  for COMMIT in "${FEAT_COMMITS[@]}"; do
    RELEASE_NOTES="$RELEASE_NOTES\n- [${COMMIT%%:*}](https://github.com/$REPO_OWNER/$REPO_NAME/commit/${COMMIT%%:*}): ${COMMIT#*:}"
  done
fi

# Add fix commits to release notes if there are any
if [ ${#FIX_COMMITS[@]} -gt 0 ]; then
  RELEASE_NOTES="$RELEASE_NOTES\n#### Bug Fixes 🐛\n"
  for COMMIT in "${FIX_COMMITS[@]}"; do
    RELEASE_NOTES="$RELEASE_NOTES\n- [${COMMIT%%:*}](https://github.com/$REPO_OWNER/$REPO_NAME/commit/${COMMIT%%:*}): ${COMMIT#*:}"
  done
fi

# Add documentation commits to release notes if there are any
if [ ${#DOCS_COMMITS[@]} -gt 0 ]; then
  RELEASE_NOTES="$RELEASE_NOTES\n#### Documentation 📝\n"
  for COMMIT in "${DOCS_COMMITS[@]}"; do
    RELEASE_NOTES="$RELEASE_NOTES\n- [${COMMIT%%:*}](https://github.com/$REPO_OWNER/$REPO_NAME/commit/${COMMIT%%:*}): ${COMMIT#*:}"
  done
fi

# Add test commits to release notes if there are any
if [ ${#TEST_COMMITS[@]} -gt 0 ]; then
  RELEASE_NOTES="$RELEASE_NOTES\n#### Tests 🧪\n"
  for COMMIT in "${TEST_COMMITS[@]}"; do
    RELEASE_NOTES="$RELEASE_NOTES\n- [${COMMIT%%:*}](https://github.com/$REPO_OWNER/$REPO_NAME/commit/${COMMIT%%:*}): ${COMMIT#*:}"
  done
fi

# Add CI/CD commits to release notes if there are any
if [ ${#CICD_COMMITS[@]} -gt 0 ]; then
  RELEASE_NOTES="$RELEASE_NOTES\n#### CI/CD 🔧\n"
  for COMMIT in "${CICD_COMMITS[@]}"; do
    RELEASE_NOTES="$RELEASE_NOTES\n- [${COMMIT%%:*}](https://github.com/$REPO_OWNER/$REPO_NAME/commit/${COMMIT%%:*}): ${COMMIT#*:}"
  done
fi

# Add task commits to release notes if there are any
if [ ${#TASK_COMMITS[@]} -gt 0 ]; then
  RELEASE_NOTES="$RELEASE_NOTES\n#### Tasks 🗒️\n"
  for COMMIT in "${TASK_COMMITS[@]}"; do
    RELEASE_NOTES="$RELEASE_NOTES\n- [${COMMIT%%:*}](https://github.com/$REPO_OWNER/$REPO_NAME/commit/${COMMIT%%:*}): ${COMMIT#*:}"
  done
fi

# Add other commits to release notes if there are any
if [ ${#OTHER_COMMITS[@]} -gt 0 ]; then
  RELEASE_NOTES="$RELEASE_NOTES\n#### Other Changes\n"
  for COMMIT in "${OTHER_COMMITS[@]}"; do
    RELEASE_NOTES="$RELEASE_NOTES\n- [${COMMIT%%:*}](https://github.com/$REPO_OWNER/$REPO_NAME/commit/${COMMIT%%:*}): ${COMMIT#*:}"
  done
fi

# Output the release notes to a file
echo -e "$RELEASE_NOTES" >CHANGELOG.md

<<<<<<< HEAD
# Step 4: Add, commit, and push CHANGELOG.md
git add CHANGELOG.md
git commit -m "Update CHANGELOG.md for release $NEW_VERSION"
git push origin main # or your default branch name

# Step 5: Create a new tag and push it to GitHub
git tag "$NEW_VERSION"
git push origin "$NEW_VERSION"

# Step 6: Create a GitHub release and associate it with the tag
RELEASE_BODY="$RELEASE_NOTES"
curl -s -X POST -H "Authorization: token $GITHUB_TOKEN" \
  -d "{\"tag_name\": \"$NEW_VERSION\", \"name\": \"$NEW_VERSION\", \"body\": \"$RELEASE_BODY\", \"draft\": false, \"prerelease\": false}" \
  "https://api.github.com/repos/$REPO_OWNER/$REPO_NAME/releases"

echo "Release notes generated, saved to CHANGELOG.md, committed, and release published: $NEW_VERSION"
=======
# Step 4: Commit and push the changelog file
git add CHANGELOG.md
git commit -m "Update changelog for $NEW_VERSION"
git push origin HEAD

# Step 5: Create a new tag
git tag $NEW_VERSION
git push origin $NEW_VERSION

# Step 6: Create a GitHub release
RELEASE_DATA=$(jq -n \
  --arg tag_name "$NEW_VERSION" \
  --arg name "$NEW_VERSION" \
  --arg body "$RELEASE_NOTES" \
  '{tag_name: $tag_name, name: $name, body: $body}')

curl -s -X POST -H "Authorization: token $GITHUB_TOKEN" \
  -d "$RELEASE_DATA" \
  "https://api.github.com/repos/$REPO_OWNER/$REPO_NAME/releases"

echo "Release created: $NEW_VERSION"
>>>>>>> 4c045393
<|MERGE_RESOLUTION|>--- conflicted
+++ resolved
@@ -169,7 +169,6 @@
 # Output the release notes to a file
 echo -e "$RELEASE_NOTES" >CHANGELOG.md
 
-<<<<<<< HEAD
 # Step 4: Add, commit, and push CHANGELOG.md
 git add CHANGELOG.md
 git commit -m "Update CHANGELOG.md for release $NEW_VERSION"
@@ -186,26 +185,3 @@
   "https://api.github.com/repos/$REPO_OWNER/$REPO_NAME/releases"
 
 echo "Release notes generated, saved to CHANGELOG.md, committed, and release published: $NEW_VERSION"
-=======
-# Step 4: Commit and push the changelog file
-git add CHANGELOG.md
-git commit -m "Update changelog for $NEW_VERSION"
-git push origin HEAD
-
-# Step 5: Create a new tag
-git tag $NEW_VERSION
-git push origin $NEW_VERSION
-
-# Step 6: Create a GitHub release
-RELEASE_DATA=$(jq -n \
-  --arg tag_name "$NEW_VERSION" \
-  --arg name "$NEW_VERSION" \
-  --arg body "$RELEASE_NOTES" \
-  '{tag_name: $tag_name, name: $name, body: $body}')
-
-curl -s -X POST -H "Authorization: token $GITHUB_TOKEN" \
-  -d "$RELEASE_DATA" \
-  "https://api.github.com/repos/$REPO_OWNER/$REPO_NAME/releases"
-
-echo "Release created: $NEW_VERSION"
->>>>>>> 4c045393
