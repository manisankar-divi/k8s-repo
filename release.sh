#!/bin/bash

# Exit script on error
set -e
set -x

# Ensure required environment variables are set
if [ -z "$REPO_OWNER" ] || [ -z "$REPO_NAME" ]; then
  echo "Error: REPO_OWNER and REPO_NAME environment variables must be set."
  exit 1
fi

if [ -z "$GITHUB_TOKEN" ]; then
  echo "Error: GITHUB_TOKEN environment variable is not set. Exiting."
  exit 1
fi

# Get the current branch
<<<<<<< HEAD
CURRENT_BRANCH=$(git branch --show-current)
=======
CURRENT_BRANCH=$(git rev-parse --abbrev-ref HEAD)
>>>>>>> 893ecf57

# Ensure we are merging from master to production
if [[ "$CURRENT_BRANCH" != "production" ]]; then
  echo "Not on production branch. Skipping release process."
  exit 0
fi

# Get the last commit message
<<<<<<< HEAD
LAST_COMMIT_MESSAGE=$(git log -1 --format=%s)
=======
LAST_COMMIT_MESSAGE=$(git log -1 --pretty=%B)
>>>>>>> 893ecf57

# Check if commit message starts with fix:, feat:, or patch:
if [[ ! "$LAST_COMMIT_MESSAGE" =~ ^(fix:|feat:|patch:|docs:|task:|ci:|cd:|test:) ]]; then
  echo "Commit message does not match fix:, feat:, patch:, docs:, task:, ci:, cd:, or test:. Skipping release process."
  exit 0
fi

echo "Valid commit message detected. Proceeding with release process..."

# Get date components
YEAR=$(date +'%y')   # Last 2 digits of year (25)
MONTH=$(date +'%-m') # Month without leading zero (1-12)
DAY=$(date +'%-d')   # Day without leading zero (1-31)

# Fetch all tags
git fetch --tags >/dev/null 2>&1

# List all relevant tags for debugging
echo "📌 Available tags:"
git tag --list "v${YEAR}.${MONTH}.${DAY}.*"

# Get latest increment for today's pattern
LATEST_TAG=$(git tag --list "v${YEAR}.${MONTH}.${DAY}.*" | sort -t. -k4 -n | tail -n1)
echo "✅ Latest tag for today: $LATEST_TAG"

if [[ -z "$LATEST_TAG" ]]; then
  # No existing tags for today
  NEXT_INCREMENT=1
else
  # Extract current increment and add 1
  LATEST_INCREMENT="${LATEST_TAG##*.}"
  NEXT_INCREMENT=$((LATEST_INCREMENT + 1))
fi

# Format new version
NEW_VERSION="v${YEAR}.${MONTH}.${DAY}.${NEXT_INCREMENT}"
echo "🚀 New version: $NEW_VERSION"

# Step 2: Fetch the previous release tag for changelog link (not today)
PREVIOUS_TAG=$(git tag --list | grep -v "v${YEAR}.${MONTH}.${DAY}." | sort -V | tail -n1)

if [ -z "$PREVIOUS_TAG" ]; then
  FULL_CHANGELOG_LINK="No previous version found for diff comparison."
else
  FULL_CHANGELOG_LINK="https://github.com/$REPO_OWNER/$REPO_NAME/compare/$PREVIOUS_TAG...$NEW_VERSION"
fi

# Step 3: Get the latest commit hash (HEAD) after merging
#LAST_COMMIT_HASH=$(git rev-parse HEAD)
#git log -1 --oneline | awk '{print $1}'

# Shorten commit hash for display
<<<<<<< HEAD
SHORT_COMMIT_HASH=$(git log -1 --oneline | awk '{print $1}')
echo "Short Commit Hash: $SHORT_COMMIT_HASH"

=======
SHORT_COMMIT_HASH=$(echo "$LAST_COMMIT_HASH" | cut -c1-7)
>>>>>>> 893ecf57

# Step 4: Categorize commit message based on type
case "$LAST_COMMIT_MESSAGE" in
"feat"*) CATEGORY="Features ✨" ;;
"fix"*) CATEGORY="Bug Fixes 🐛" ;;
"docs"*) CATEGORY="Documentation 📝" ;;
"task"*) CATEGORY="Tasks 📌" ;;
"ci"* | "cd"*) CATEGORY="CI/CD 🔧" ;;
"test"*) CATEGORY="Tests 🧪" ;;
"patch"*) CATEGORY="Patches 🩹" ;;
*) CATEGORY="Other 📂" ;;
esac

# Step 5: Generate release notes
RELEASE_NOTES="*What's Changed* 🚀\n"
RELEASE_NOTES="$RELEASE_NOTES\n 🔄 *New Release:* $NEW_VERSION\n"
RELEASE_NOTES="$RELEASE_NOTES\n *$CATEGORY* \n- *[$SHORT_COMMIT_HASH](https://github.com/$REPO_OWNER/$REPO_NAME/commit/$LAST_COMMIT_HASH)*: $LAST_COMMIT_MESSAGE\n\n"

# Step 6: Output release notes
echo -e "$RELEASE_NOTES"

# Step 7: Create GitHub release
curl -X POST -H "Authorization: token $GITHUB_TOKEN" \
  -d "{\"tag_name\": \"$NEW_VERSION\", \"name\": \"$NEW_VERSION\", \"body\": \"$RELEASE_NOTES\"}" \
  "https://api.github.com/repos/$REPO_OWNER/$REPO_NAME/releases"

echo "✅ Release notes generated and release created successfully!"
<|MERGE_RESOLUTION|>--- conflicted
+++ resolved
@@ -16,11 +16,7 @@
 fi
 
 # Get the current branch
-<<<<<<< HEAD
 CURRENT_BRANCH=$(git branch --show-current)
-=======
-CURRENT_BRANCH=$(git rev-parse --abbrev-ref HEAD)
->>>>>>> 893ecf57
 
 # Ensure we are merging from master to production
 if [[ "$CURRENT_BRANCH" != "production" ]]; then
@@ -29,11 +25,7 @@
 fi
 
 # Get the last commit message
-<<<<<<< HEAD
 LAST_COMMIT_MESSAGE=$(git log -1 --format=%s)
-=======
-LAST_COMMIT_MESSAGE=$(git log -1 --pretty=%B)
->>>>>>> 893ecf57
 
 # Check if commit message starts with fix:, feat:, or patch:
 if [[ ! "$LAST_COMMIT_MESSAGE" =~ ^(fix:|feat:|patch:|docs:|task:|ci:|cd:|test:) ]]; then
@@ -86,13 +78,8 @@
 #git log -1 --oneline | awk '{print $1}'
 
 # Shorten commit hash for display
-<<<<<<< HEAD
 SHORT_COMMIT_HASH=$(git log -1 --oneline | awk '{print $1}')
 echo "Short Commit Hash: $SHORT_COMMIT_HASH"
-
-=======
-SHORT_COMMIT_HASH=$(echo "$LAST_COMMIT_HASH" | cut -c1-7)
->>>>>>> 893ecf57
 
 # Step 4: Categorize commit message based on type
 case "$LAST_COMMIT_MESSAGE" in
