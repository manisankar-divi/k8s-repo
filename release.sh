--- conflicted
+++ resolved
@@ -49,7 +49,6 @@
   FULL_CHANGELOG_LINK="https://github.com/$REPO_OWNER/$REPO_NAME/compare/$PREVIOUS_TAG...$NEW_VERSION"
 fi
 
-<<<<<<< HEAD
 # Step 3: Get the latest commit hash (HEAD) after merging
 LAST_COMMIT_HASH=$(git rev-parse HEAD)
 
@@ -90,9 +89,6 @@
 echo -e "$RELEASE_NOTES"
 
 # Step 8: Create GitHub release
-=======
-# Create GitHub release
->>>>>>> 7137150e
 curl -L \
   -X POST \
   -H "Accept: application/vnd.github+json" \
@@ -101,8 +97,4 @@
   https://api.github.com/repos/$REPO_OWNER/$REPO_NAME/releases \
   -d "{\"tag_name\": \"$NEW_VERSION\", \"name\": \"$NEW_VERSION\", \"body\": \"$RELEASE_NOTES\", \"draft\": false, \"prerelease\": false, \"generate_release_notes\": false}"
 
-<<<<<<< HEAD
-echo "✅ Release notes generated and release created successfully!"
-=======
-echo "✅ Release created successfully: $NEW_VERSION"
->>>>>>> 7137150e
+echo "✅ Release notes generated and release created successfully!"