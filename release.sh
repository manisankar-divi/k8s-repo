--- conflicted
+++ resolved
@@ -40,14 +40,11 @@
 
 echo "New release version: $NEW_VERSION"
 
-<<<<<<< HEAD
 # Step 2: Fetch the previous release tag to use in changelog link
 PREVIOUS_TAG=$(git tag --list "v${YEAR}.${MONTH}.${DAY}.*" | sort -V | tail -n 2 | head -n 1)
-=======
 # Step 2: Fetch the previous release tag (last release from any day)
 PREVIOUS_TAG=$(git tag --list | grep -v "v${YEAR}.${MONTH}.${DAY}." | sort -V | tail -n1)
 
->>>>>>> a1ab7c59
 if [ -z "$PREVIOUS_TAG" ]; then
   # No previous release found in entire history
   FULL_CHANGELOG_LINK="No previous version found for diff comparison."
@@ -59,12 +56,8 @@
     FULL_CHANGELOG_LINK="Invalid version sequence - previous tag is not ancestor"
   fi
 fi
-<<<<<<< HEAD
 
 echo "$PREVIOUS_TAG"
-
-=======
->>>>>>> a1ab7c59
 # Step 3: Fetch the latest closed PR and categorize commits based on PR title
 PR_TITLE=$(curl -s -H "Authorization: token $GITHUB_TOKEN" \
   "https://api.github.com/repos/$REPO_OWNER/$REPO_NAME/pulls?state=closed" | jq -r '.[0].title')
