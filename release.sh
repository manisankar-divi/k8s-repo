--- conflicted
+++ resolved
@@ -107,7 +107,6 @@
 generate_section "Tasks ✅" TASK_COMMITS[@]
 generate_section "Other Changes" OTHER_COMMITS[@]
 
-<<<<<<< HEAD
 # Save to file
 echo -e "$RELEASE_NOTES" >CHANGELOG.md
 
@@ -126,24 +125,3 @@
   "https://api.github.com/repos/$REPO_OWNER/$REPO_NAME/releases"
 
 echo "Release published: $NEW_VERSION"
-=======
-# Output the release notes to a file
-echo -e "$RELEASE_NOTES" >CHANGELOG.md
-
-# Step 4: Add, commit, and push CHANGELOG.md
-git add CHANGELOG.md
-git commit -m "Update CHANGELOG.md for release $NEW_VERSION"
-git push origin main # or your default branch name
-
-# Step 5: Create a new tag and push it to GitHub
-git tag "$NEW_VERSION"
-git push origin "$NEW_VERSION"
-
-# Step 6: Create a GitHub release and associate it with the tag
-RELEASE_BODY="$RELEASE_NOTES"
-curl -s -X POST -H "Authorization: token $GITHUB_TOKEN" \
-  -d "{\"tag_name\": \"$NEW_VERSION\", \"name\": \"$NEW_VERSION\", \"body\": \"$RELEASE_BODY\", \"draft\": false, \"prerelease\": false}" \
-  "https://api.github.com/repos/$REPO_OWNER/$REPO_NAME/releases"
-
-echo "Release notes generated, saved to CHANGELOG.md, committed, and release published: $NEW_VERSION"
->>>>>>> ffcb2cf9
